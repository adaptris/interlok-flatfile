--- conflicted
+++ resolved
@@ -28,6 +28,7 @@
   organizationName = "Adaptris Ltd"
   organizationUrl = "http://interlok.adaptris.net"
   slf4jVersion = '1.7.30'
+  mockitoVersion = '3.8.0'
 }
 
 ext.hasGraphViz = { ->
@@ -122,13 +123,8 @@
     changing= true
     exclude group: "org.apache.logging.log4j"
   }
-<<<<<<< HEAD
-  testCompile ("org.mockito:mockito-core:3.7.7")
-  testCompile ("org.mockito:mockito-inline:3.8.0")
-=======
-  testCompile ("org.mockito:mockito-core:3.8.0")
-  testCompile ("org.mockito:mockito-inline:3.7.7")
->>>>>>> 9a0caa69
+  testCompile ("org.mockito:mockito-core:$mockitoVersion")
+  testCompile ("org.mockito:mockito-inline:$mockitoVersion")
 
   javadoc("com.adaptris:interlok-core-apt:$interlokCoreVersion") { changing= true}
   offlineJavadocPackages ("com.adaptris:interlok-core:$interlokCoreVersion:javadoc@jar") { changing= true}
